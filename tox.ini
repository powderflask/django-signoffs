--- conflicted
+++ resolved
@@ -1,37 +1,6 @@
 # Tox Configuration
 [tox]
 min_version = 4.0.0
-<<<<<<< HEAD
-env_list = python{37, 38, 39, 310, 311}-dj{32}
-labels =
-    test = python{37, 38, 39, 310, 311}, report
-    static = format, lint
-
-[testenv]
-description = Run tests with pytest.
-deps =
-    dj32: Django==3.2
-    dj32: django-fsm==2.8.0
-    dj32: persisting-theory==1.0
-    dj32: regex==2022.6.2
-    pytest-django
-    pytest-sugar
-commands = pytest {posargs}
-
-[testenv:report]
-description = Generate test coverage report with pytest-cov.
-deps =
-    pytest-django
-    pytest-cov
-    pytest-sugar
-commands =
-    pytest --cov=tests {posargs}
-
-[testenv:format]
-description = Reformat source code with black and isort.
-skip_install = true
-deps =
-=======
 env_list = py{38, 39, 310, 311}
 labels =
     test = py{38, 39, 310, 311}, report
@@ -57,7 +26,6 @@
 description = Reformat source code with black and isort.
 skip_install = true
 deps =
->>>>>>> 35835b42
     black
     isort
 commands =
@@ -71,15 +39,9 @@
     flake8
     flake8-bugbear
 commands =
-<<<<<<< HEAD
-    flake8 signoffs tests
-
-# Other Package Configurations
-=======
     flake8 .
 
 # Other Configuration
->>>>>>> 35835b42
 [pytest]
 DJANGO_SETTINGS_MODULE = tests.settings
 # -- recommended but optional:
@@ -90,25 +52,7 @@
 # F###, E999, C90#: https://flake8.pycqa.org/en/latest/user/error-codes.html
 # E###, W###: https://pycodestyle.pycqa.org/en/latest/intro.html#error-codes
 select = C,E,F,W,B,B950
-<<<<<<< HEAD
-max-line-length = 88
-max-complexity = 10
-extend-exclude = docs,dist,venv
-extend-ignore = E203,E501
-per-file-ignores =
-   */__init__.py: F401,
-   signoffs/approvals.py: F401
-   signoffs/signoffs.py: F401
-   signoffs/forms.py: F401
-   signoffs/models.py: F401
-   signoffs/core/models/fields.py: E126
-   signoffs/*/tests/* : E501
-   tests/testapp/tests/* : E501
-   */migrations/*:  E501
-   tests/exampleapp/* : W,E,F
-=======
 extend-ignore = E203,E501
 extend-exclude = docs,dist,venv
 max-line-length = 88
-max-complexity = 10
->>>>>>> 35835b42
+max-complexity = 10